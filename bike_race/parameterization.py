from math import radians
import numpy as np
from course import Course
import sembas_api as api
from constants import *
from matplotlib import pyplot as plt
import json

bounds = np.array(
    [
        [0.0, 5.0],
        [0.0, 5.0],
    ]
)

def run_race(weights_1: list[float], weights_2: list[float], race: int, seed=42):
    # Initialize a new course with bikes in random positions
    center_x, center_y = WIDTH // 2, HEIGHT // 2
    course = Course(
        center_x,
        center_y,
        weights_1,
        weights_2,
        race,
        inner_radius=INNER_RADIUS,
        outer_radius=OUTER_RADIUS,
        randomize_start=IS_RANDOM_START,
        seed=seed,
    )

    i = 0
    # for _ in range(RACE_DURATION):
    while i < RACE_DURATION and course.bike1.collision_cnt != 0:
        # Update the simulation
        course.update()
        i += 1

    return course.bike1.collision_cnt != 0


def main():

    # (LOW, HIGH)
<<<<<<< HEAD
    session = api.SembasSession(bounds.T)
=======
    session = api.SembasSession(bounds.T, plot_samples=True)
    # session = api.SembasSession(bounds)
>>>>>>> b8e221a1

    requests = []
    results = []
    phase = []

    race = 0
    for i in range(10):
        print("=======================================================")
        print(f"Starting race {race}")

        cur_phase = session.expect_phase()
        x = session.receive_request()
        # result = run_race(x[:3], x[3:], race)

        result = run_race([1.0, 1.0, float(x[0])], [1.0, 1.0, float(x[1])], race)
        session.send_response(result)
        race += 1

        requests.append(x.tolist())
        results.append(result)
        phase.append(cur_phase)

    with open("results.json", "w") as f:
        # Unfortunately it isn't known which requests fall on a
        # boundary. That information is known on SEMBAS (in rust). However, you can
        # assume the points during the BE (boundary exploration phase) are
        # near the boundary. We can discuss how to look at the boundary
        # requests later.
        json.dump(
            {"requests": requests, "results": results, "phase": phase},
            f,
        )


main()<|MERGE_RESOLUTION|>--- conflicted
+++ resolved
@@ -1,3 +1,89 @@
+# from math import radians
+# import numpy as np
+# from course import Course
+# import sembas_api as api
+# from constants import *
+# from matplotlib import pyplot as plt
+# import json
+
+# bounds = np.array(
+#     [
+#         [0.0, 5.0],
+#         [0.0, 5.0],
+#     ]
+# )
+
+# def run_race(weights_1: list[float], weights_2: list[float], race: int, seed=42):
+#     # Initialize a new course with bikes in random positions
+#     center_x, center_y = WIDTH // 2, HEIGHT // 2
+#     course = Course(
+#         center_x,
+#         center_y,
+#         weights_1,
+#         weights_2,
+#         race,
+#         inner_radius=INNER_RADIUS,
+#         outer_radius=OUTER_RADIUS,
+#         randomize_start=IS_RANDOM_START,
+#         seed=seed,
+#     )
+
+#     i = 0
+#     # for _ in range(RACE_DURATION):
+#     while i < RACE_DURATION and course.bike1.collision_cnt != 0:
+#         # Update the simulation
+#         course.update()
+#         i += 1
+
+#     return course.bike1.collision_cnt != 0
+
+
+# def main():
+
+#     # (LOW, HIGH)
+# <<<<<<< HEAD
+#     session = api.SembasSession(bounds.T)
+# =======
+#     session = api.SembasSession(bounds.T, plot_samples=True)
+#     # session = api.SembasSession(bounds)
+# >>>>>>> refs/remotes/origin/sembas
+
+#     requests = []
+#     results = []
+#     phase = []
+
+#     race = 0
+#     for i in range(10):
+#         print("=======================================================")
+#         print(f"Starting race {race}")
+
+#         cur_phase = session.expect_phase()
+#         x = session.receive_request()
+#         # result = run_race(x[:3], x[3:], race)
+
+#         result = run_race([1.0, 1.0, float(x[0])], [1.0, 1.0, float(x[1])], race)
+#         session.send_response(result)
+#         race += 1
+
+#         requests.append(x.tolist())
+#         results.append(result)
+#         phase.append(cur_phase)
+
+#     with open("results.json", "w") as f:
+#         # Unfortunately it isn't known which requests fall on a
+#         # boundary. That information is known on SEMBAS (in rust). However, you can
+#         # assume the points during the BE (boundary exploration phase) are
+#         # near the boundary. We can discuss how to look at the boundary
+#         # requests later.
+#         json.dump(
+#             {"requests": requests, "results": results, "phase": phase},
+#             f,
+#         )
+
+
+# main()
+
+
 from math import radians
 import numpy as np
 from course import Course
@@ -28,25 +114,25 @@
         seed=seed,
     )
 
+    # search for collsions
+    # i = 0
+    # while i < RACE_DURATION and course.bike1.collision_cnt == 0:
+    #     course.update()
+    #     i += 1
+    # return course.bike1.collision_cnt == 0
+
+
     i = 0
-    # for _ in range(RACE_DURATION):
-    while i < RACE_DURATION and course.bike1.collision_cnt != 0:
-        # Update the simulation
+    while i < RACE_DURATION and course.bike1.collision_cnt == 0:
         course.update()
         i += 1
-
-    return course.bike1.collision_cnt != 0
+    return course.bike1.collision_cnt == 0
 
 
 def main():
 
     # (LOW, HIGH)
-<<<<<<< HEAD
-    session = api.SembasSession(bounds.T)
-=======
     session = api.SembasSession(bounds.T, plot_samples=True)
-    # session = api.SembasSession(bounds)
->>>>>>> b8e221a1
 
     requests = []
     results = []
@@ -69,6 +155,8 @@
         results.append(result)
         phase.append(cur_phase)
 
+        plt.pause(0.01)
+
     with open("results.json", "w") as f:
         # Unfortunately it isn't known which requests fall on a
         # boundary. That information is known on SEMBAS (in rust). However, you can
