"""
Racing Simulation Game - Main Execution File

This script initializes and runs a racing simulation using Pygame. The simulation consists of multiple races where
bikes navigate a randomized circular course. The races can be manually skipped using an on-screen button.

Key Features:
- Utilizes the Pygame library for rendering and event handling.
- Generates random start positions using a seeded random number generator.
- Implements a "Skip Race" button to allow bypass of ongoing races.
- Ensures smooth execution with a fixed frame rate using Pygame's clock.

Modules Used:
- pygame: For graphics rendering and event handling.
- sys: To handle system exits.
- random: To generate seeded random values for race conditions.
- course: Custom module handling race course logic.
- constants: External file defining simulation parameters.

Entry Point:
- The script executes when run as the main module, launching the simulation.

"""

import pygame
import sys
import random
from course import Course
from constants import *
import numpy as np
import itertools

def main():
    pygame.init()

    screen = pygame.display.set_mode((WIDTH, HEIGHT))
    pygame.display.set_caption("Racing Simulation")

    clock = pygame.time.Clock()

    random.seed(SEED)
    seed_lst = [random.randint(1, 1000) for _ in range(NUM_RACES)]

    weights_lst1 = []
    if IS_COST_DATA_CREATION_MODE:
        # Cartesian product using itertools
        combinations = list(itertools.product(PROGRESS_RANGE, BOUNDS_RANGE, COLLISION_RANGE))
        # Convert to NumPy array
        weights_lst1 = np.array(combinations)
    else:
        weights_1 = np.array([PROXIMITY_WEIGHT1, BOUNDS_WEIGHT_1, RELATIVE_PROGRESS_WEIGHT_1])

    weights_2 = np.array([PROXIMITY_WEIGHT_2, BOUNDS_WEIGHT_2, RELATIVE_PROGRESS_WEIGHT_2])

    for race in range(NUM_THETA_INTERVALS**3):
        if IS_COST_DATA_CREATION_MODE:
            weights_1 = weights_lst1[race]

        print(f"Starting Race {race + 1}")

        # Initialize a new course with bikes in random positions
        center_x, center_y = WIDTH // 2, HEIGHT // 2
        course = Course(center_x, center_y, weights_1, weights_2, race,
                        inner_radius=INNER_RADIUS, outer_radius=OUTER_RADIUS,
                        randomize_start=IS_RANDOM_START, seed=seed_lst[race])

        for _ in range(RACE_DURATION):
            skip_requested = False

            for event in pygame.event.get():
                if event.type == pygame.QUIT:
                    pygame.quit()
                    sys.exit()
                elif event.type == pygame.MOUSEBUTTONDOWN:
<<<<<<< HEAD
                    if course.draw_button(screen, "Skip Race", BUTTON_X, BUTTON_Y, BUTTON_W, BUTTON_H, BUTTON_COLOR, BUTTON_HOVER):
=======
                    if course.draw_button(screen, "Skip Race", BUTTON_X, BUTTON_Y, BUTTON_W, BUTTON_H, BUTTON_COLOR,
                                          BUTTON_HOVER):
>>>>>>> 1e902936
                        skip_requested = True

            if skip_requested:
                break

            # Update the simulation
            course.update()

            # Draw everything
            screen.fill(WHITE)
            course.draw(screen)

            # Draw Skip Button
            course.draw_button(screen, "Skip Race", BUTTON_X, BUTTON_Y, BUTTON_W, BUTTON_H, BUTTON_COLOR, BUTTON_HOVER)

            pygame.display.flip()
            clock.tick(FRAME_RATE)  # Limit frame rate

        course.save_stats(SEED)
        print(f"Race {race + 1} finished!")


if __name__ == "__main__":
    main()<|MERGE_RESOLUTION|>--- conflicted
+++ resolved
@@ -72,12 +72,8 @@
                     pygame.quit()
                     sys.exit()
                 elif event.type == pygame.MOUSEBUTTONDOWN:
-<<<<<<< HEAD
-                    if course.draw_button(screen, "Skip Race", BUTTON_X, BUTTON_Y, BUTTON_W, BUTTON_H, BUTTON_COLOR, BUTTON_HOVER):
-=======
                     if course.draw_button(screen, "Skip Race", BUTTON_X, BUTTON_Y, BUTTON_W, BUTTON_H, BUTTON_COLOR,
                                           BUTTON_HOVER):
->>>>>>> 1e902936
                         skip_requested = True
 
             if skip_requested:
