--- conflicted
+++ resolved
@@ -62,19 +62,12 @@
 STEERING_INCREMENT = radians(1)
 ACCELERATION_INCREMENT = 3
 STEER_LIMIT = radians(20)
-<<<<<<< HEAD
-# best combos: interval = 75, horizon = 2; interval = 40, mpc = 3
-ACTION_INTERVAL = 75
-=======
 # best combos: interval = 70, horizon = 1;
 # interval = 50, horizon = 2; interval = 40, mpc = 3
 ACTION_INTERVAL = 50
->>>>>>> 1e902936
 MPC_HORIZON = 1
 # Control inputs (acceleration, steering)
-# ACTION_LST = [(-1, -1), (-1, 0), (-1, 1), (0, -1), (0, 0), (0, 1), (1, -1), (1, 0), (1, 1)]
-ACTION_LST = [(1, -1), (1, 0), (1, 1)]
-
+ACTION_LST = [(-1, -1), (-1, 0), (-1, 1), (0, -1), (0, 0), (0, 1), (1, -1), (1, 0), (1, 1)]
 # how large the bike appears on screen
 BIKE_SIZE = 20
 # size for calculations, radial (width) and frontal (length) axes
