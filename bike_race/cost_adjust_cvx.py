--- conflicted
+++ resolved
@@ -242,11 +242,7 @@
                                 (~np.any(C1 == np.max(C1), axis=1)))[0]
 
     # add operation that selects only pareto optimal indices
-<<<<<<< HEAD
-    pareto_indices = pareto_optimal(A1,B1, player2_sec_policy)
-=======
     pareto_indices = pareto_optimal(A1, B1, C1, player2_sec_policy)
->>>>>>> 1e902936
     # print(pareto_indices)
     pareto_safe_indices = np.intersect1d(safe_row_indices, pareto_indices)
     print("Pareto safe indicies: " + str(pareto_safe_indices))
@@ -264,11 +260,6 @@
 
             # print(is_min, is_exact)
             if is_min and is_exact and (np.linalg.norm(E) < np.linalg.norm(E_star)):
-<<<<<<< HEAD
-                # print("Pos: ", min_position)
-                # print('Security Policy: ', np.argmin(np.max(A1+E, axis=1)))
-                E_star = E
-=======
 
                 player1_sec = np.argmin(np.max(A1 + E, axis=1))
 
@@ -277,11 +268,6 @@
 
                 if min_position[0] == player1_sec:
                     E_star = E
->>>>>>> 1e902936
-
-            if is_min and is_exact:
-                print("Pos: ", int(min_position[0]))
-                print('Security Policy: ', np.argmin(np.max(A1+E, axis=1)))
 
     if np.any(np.isinf(E_star)):
         return None
